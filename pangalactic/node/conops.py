#!/usr/bin/env python
import os
from collections  import namedtuple
from urllib.parse import urlparse

from louie import dispatcher

from PyQt5.QtCore import Qt, QRectF, QPointF, QPoint, QMimeData
from PyQt5.QtWidgets import (
        QAction, QApplication, QButtonGroup, QComboBox, QGraphicsItem,
        QGraphicsPathItem, QGraphicsPolygonItem, QGraphicsScene, QGraphicsView,
        QGridLayout, QHBoxLayout, QMainWindow, QMenu, QPushButton, QSizePolicy,
        QToolBox, QWidget)
from PyQt5.QtGui import (
        QBrush, QCursor, QDrag, QIcon, QPainter, QPainterPath, QPen, QPixmap,
        QPolygonF, QTransform)

# pangalactic
from pangalactic.core             import diagramz, state
from pangalactic.core.uberorb     import orb
from pangalactic.core.utils.meta  import asciify, get_block_model_file_name
from pangalactic.node.diagrams    import DocForm
# TODO: uncomment this later when we need PgxnObject
# from pangalactic.node.pgxnobject  import PgxnObject
from pangalactic.node.utils       import clone
# TODO: uncomment this later when we need extract_mime_data
# from pangalactic.node.utils       import extract_mime_data
# TODO: uncomment these later as needed for labels etc.
# from pangalactic.node.widgets     import NameLabel, PlaceHolder, ValueLabel

supported_model_types = {
    # CAD models get "eyes" icon, not a lable button
    'step:203' : None,
    'step:214' : None,
    'pgefobjects:Block' : 'Block',
    'pgefobjects:ConOps' : 'Con Ops'}

# a named tuple used in managing the "history" so that it can be navigated
ModelerState = namedtuple('ModelerState', 'obj idx')
# oid of "block" model type
BLOCK_OID = 'pgefobjects:Block'


def get_model_path(model):
    """
    Find the path for a model file.  For now, supported model types include
    STEP AP203, AP214, and PGEF Block and ConOps models.

    CAUTION:  this function short-circuits the model/rep/rep_files sequence and
    assumes that each model can be rendered from one file path!  (Granted, this
    works for STEP files, which may even include external references to other
    STEP files, as the test data "Heart of Gold Spacecraft" AP214 model does.)

    Args:
        model (Model):  the Model for which model files are sought
    Returns:
        a file path in the orb's "vault"
    """
    orb.log.info('* get_model_path(model with oid "{}")'.format(getattr(model,
                                                            'oid', 'None')))
    if not isinstance(model, orb.classes['Modelable']):
        orb.log.info('  not an instance of Modelable.')
        return ''
    # check if there is a STEP AP203 / AP214 model type
    model_type_oid = getattr(model.type_of_model, 'oid', '')
    orb.log.debug('  - model type oid: "{}"'.format(model_type_oid))
    if (model.has_representations and model_type_oid in supported_model_types):
        # FIXME:  for now we assume 1 Representation and 1 File
        rep = model.has_representations[0]
        if rep.has_files:
            rep_file = rep.has_files[0]
            u = urlparse(asciify(rep_file.url))
            if u.scheme == 'vault':
                fpath = os.path.join(orb.vault, u.netloc)
                # FIXME: for now, assume there is just one cad
                # model and file
                if os.path.exists(fpath):
                    return fpath
    elif model_type_oid == BLOCK_OID:
        # special path for pgef block model files
        fname = get_block_model_file_name(model.of_thing)
        fpath = os.path.join(orb.vault, fname)
        if os.path.exists(fpath):
            return fpath
        else:
            return ''
    else:
        return ''



class EventBlock(QGraphicsPolygonItem):
    def __init__(self, shape=None, activity=None, style=None,
                 editable=False, port_spacing=0):
        super(EventBlock, self).__init__()
        """
        Initialize Block.

        Args:
            # position (QPointF):  where to put upper left corner of block
            scene (QGraphicsScene):  scene in which to create block

        Keyword Args:
            obj (Product):  object (Product instance) the block represents
            style (Qt.PenStyle):  style of block border
            editable (bool):  flag indicating whether block properties can be
                edited in place
        """
        self.setFlags(QGraphicsItem.ItemIsSelectable |
                      QGraphicsItem.ItemIsMovable |
                      QGraphicsItem.ItemIsFocusable|
                      QGraphicsItem.ItemSendsGeometryChanges)
        self.style = style or Qt.SolidLine
        self.shape = shape
        self.setBrush(Qt.white)
        self.create_actions()
        painter_path = QPainterPath()
        self.activity = activity or clone("Activity")
<<<<<<< HEAD
        self.activity.activity_type = self.shape
    #---draw blocks depending on the 'shape' string passed in
        try:
            if self.shape.id == "Operation":
                # self.activity.activity_type = clone("ActivityType", activity_type="Operation")
                self.myPolygon = QPolygonF([
                        QPointF(-50, 50), QPointF(50, 50),
                        QPointF(50, -50), QPointF(-50, -50)
                ])
            if self.shape.id == "Event":
                # self.activity.activity_type = clone("ActivityType", activity_type="Event")
                self.myPolygon = QPolygonF([
                         QPointF(0, 0), QPointF(-50, 80),
                         QPointF(50, 80)
                 ])
        except:
            path.addEllipse(-50, -50, 100, 100)
            self.myPolygon = path.toFillPolygon()
=======

        # draw blocks depending on the 'shape' string passed in
        if self.shape == "Box":
            polygon = QPolygonF([
                    QPointF(-50, 50), QPointF(50, 50),
                    QPointF(50, -50), QPointF(-50, -50)
            ])
        if self.shape == "Triangle":
            polygon = QPolygonF([
                    QPointF(0, 0), QPointF(-50, 80),
                    QPointF(50, 80)
            ])
        if self.shape == "Circle":
            painter_path.addEllipse(-50, -50, 100, 100)
            polygon = painter_path.toFillPolygon(QTransform())
>>>>>>> 7a8e465f
            self.setFlag(QGraphicsItem.ItemSendsGeometryChanges)
        self.setPolygon(polygon)

    def mouseDoubleClickEvent(self, event):
        dispatcher.send("double clicked", obj=self.activity)

    def contextMenuEvent(self, event):
        self.menu = QMenu()
        self.menu.addAction(self.delete_action)
        self.menu.exec(QCursor.pos())

    def create_actions(self):
        self.delete_action = QAction("Delete", self.scene(),
                                     statusTip="Delete Item",
                                     triggered=self.deleteItem)

    def deleteItem(self):
        self.scene().timeline.remove_item(self)
        self.scene().removeItem(self)

    def itemChange(self, change, value):
        # super(EventBlock, self).itemChange(change, value)
        # self.update_position()
        return value


    def mouseReleaseEvent(self, event):
        super(EventBlock, self).mouseReleaseEvent(event)
        if (event.button() == Qt.LeftButton):
            if self.shape == "Triangle":
                self.setPos(event.scenePos().x(), 150)
            else:
                self.setPos(event.scenePos().x(), 150)
            self.scene().timeline.reposition()

    def collides_with_timeline(self):
        self.on_timeline = False

class DiagramView(QGraphicsView):
    def __init__(self, parent=None):
        super(DiagramView, self).__init__(parent)

    def dragEnterEvent(self, event):
        event.accept()

    def dragMoveEvent(self, event):
        event.accept()

    def dragLeaveEvent(self, event):
        event.accept()

class Timeline(QGraphicsPathItem):
    def __init__(self, item_1, item_2, parent=None):
        super(Timeline, self).__init__(parent)
        self.setFlags(QGraphicsItem.ItemIsSelectable |
                      QGraphicsItem.ItemIsMovable |
                      QGraphicsItem.ItemIsFocusable)
        self.item_list = []
        self.item_1 = item_1
        self.item_2 = item_2
        self.p1 = item_1.scenePos()
        self.p2 = item_2.scenePos()
        self.path =  QPainterPath(QPointF(self.p1.x()+50, self.p1.y()))
        self.path.lineTo(QPointF(self.p2.x()-50, self.p2.y()))
        self.setPath(self.path)
        self.length = self.p2.x()-self.p1.x()
        self.num_of_item = len(self.item_list)
        self.make_point_list()
        self.current_positions = []

    def item_relocated_handler(self):
        print("")

    def add_item(self, item):
        self.item_list.append(item)
        self.num_of_item = len(self.item_list)
        self.update_timeline()

    def update_timeline(self):
        self.make_point_list()
        self.reposition()

    def make_point_list(self):
        factor = self.length/(self.num_of_item+1)
        self.list_of_pos = [(n+1)*factor+self.p1.x()
                            for n in range(0, self.num_of_item)]

    def reposition(self):
        self.item_list.sort(key=lambda x: x.scenePos().x())
        for i in range(0, len(self.item_list)):
            item = self.item_list[i]
            if item.shape == "Triangle":
                item.setPos(QPoint(self.list_of_pos[i], 150))
                item.activity.components.reference_designator = str(i)
            else:
                item.setPos(QPoint(self.list_of_pos[i], 150))
                item.activity.components.reference_designator = str(i)

    def remove_item(self, item):
        if item in self.item_list:
            self.item_list.remove(item)
        self.update_timeline()

class DiagramScene(QGraphicsScene):
    def __init__(self, parent, current_activity=None):
        super(DiagramScene, self).__init__(parent)
        self.current_activity = current_activity
        self.val = 10
        self.start = EventBlock()
        self.end = EventBlock()
        self.start.setPos(100, 150)
        self.end.setPos(1500, 150)
        self.addItem(self.start)
        self.addItem(self.end)
        self.timeline = Timeline(self.start, self.end)
        self.addItem(self.timeline)

    def mousePressEvent(self, mouseEvent):
        super(DiagramScene, self).mousePressEvent(mouseEvent)

    def dropEvent(self, event):
        activity = clone("Activity")
<<<<<<< HEAD
        acu = clone("Acu", assembly=self.current_activity, component=activity)
        print("minedata", event.mimeData())
        item = EventBlock(shape=event.mimeData(), activity=activity)
=======
        acu = clone("Acu", assembly=self.parent_activity, component=activity)
        activity.id = str(len(self.parent_activity.components))
        orb.save([activity, acu])
        dispatcher.send('new activity', obj=activity)
        item = EventBlock(event.mimeData().text(), activity=activity,
                          parent_activity=self.parent_activity)
>>>>>>> 7a8e465f
        item.setPos(event.scenePos())
        self.timeline.add_item(item)
        print('timeline items: {}'.format(len(self.timeline.item_list)))
        self.addItem(item)
        print("reference_des:", item.activity.components.reference_designator)
        self.update()

class ToolButton(QPushButton):
    def __init__(self, text, parent=None):
        super(ToolButton, self).__init__(text, parent)

    def boundingRect(self):
        return QRectF(-5 , -5, 20, 20)

    def paint(self, painter, option, widget):
        painter.setPen(QPen(Qt.black, 1))
        painter.setBrush(QBrush(Qt.white))
        painter.drawRect(-5, -5, 20,20)

    def mouseMoveEvent(self, event):
        event.accept()
        drag = QDrag(self)
        mime = QMimeData()
        drag.setMimeData(mime)
        pixmap = QPixmap(34, 34)
        pixmap.fill(Qt.white)
        painter = QPainter(pixmap)
        painter.translate(15, 15)
        painter.setRenderHint(QPainter.Antialiasing)
        self.paint(painter, None, None)
        painter.end()
        dragCursor = QCursor()
        dragCursor.setShape(Qt.ClosedHandCursor)
        drag.setDragCursor(pixmap, Qt.IgnoreAction)
        self.setCursor(Qt.OpenHandCursor)
        drag.setPixmap(pixmap)
        drag.setHotSpot(QPoint(15, 20))
        drag.exec_()

    def setData(self, mimeData):
        self.mime = mimeData

    def dragMoveEvent(self, event):
        event.setAccepted(True)


class ConOpsModeler(QMainWindow):
    """
    Main window for displaying models and their metadata.

    Attrs:
        model_files (dict):  maps model "types" (for now just "CAD" and
            "Block") to paths of associated files in vault
        idx (QModelIndex):  index in the system tree's proxy model
            corresponding to the object being modeled
        history (list):  list of previous ModelerState instances
    """
    def __init__(self, preferred_size, scene=None, activity=None, logo=None,
                 idx=None, external=False, parent=None):
        """
        Main window for displaying models and their metadata.

        Keyword Args:
            obj (Identifiable):  object being modeled
            scene (QGraphicsScene):  existing scene to be used (if None, a new
                one will be created)
            logo (str):  relative path to an image file to be used as the
                "placeholder" image when object is not provided
            idx (QModelIndex):  index in the system tree's proxy model
                corresponding to the object being modeled
            external (bool):  initialize as an external window
            preferred_size (tuple):  size to set -- (width, height)
        """
        super(ConOpsModeler, self).__init__(parent=parent)
        orb.log.info('* ConOpsModeler initializing')
        self.logo = logo
        self.external = external
        self.idx = idx
        self.preferred_size = preferred_size
        self.model_files = {}
        self.temp_activity = clone("Activity")
<<<<<<< HEAD
#-----------------------------------------------------------#
=======
        self.setSizePolicy(QSizePolicy.Expanding,
                           QSizePolicy.Expanding)
        #-----------------------------------------------------------#
>>>>>>> 7a8e465f
        self.createLibrary()
        self.scene = DiagramScene(self, self.temp_activity)
        self.set_new_view(self.scene, current_activity=self.temp_activity)

        self._init_ui()
<<<<<<< HEAD
        #------------lisening for signals------------#
        dispatcher.connect(self.double_clicked_handler, "double clicked")
        self.history = []
        self.history.append(self.temp_activity)
        self.current_viewing_activity = self.temp_activity
=======
        self.view.show()
        layout = QHBoxLayout()
        layout.addWidget(self.view)
        layout.addWidget(self.library)
        self.widget = QWidget()
        self.widget.setLayout(layout)
        self.setCentralWidget(self.widget)
        self.widget.setAcceptDrops(True)
        #------------ listening for signals ------------#
        dispatcher.connect(self.double_clicked_handler, "double clicked")
>>>>>>> 7a8e465f

    def createLibrary(self):
        '''create the shape library'''
        self.buttonGroup = QButtonGroup()
        self.buttonGroup.setExclusive(True)
        layout = QGridLayout()

        b1_data = clone("ActivityType", id="Operation")
        b1 = ToolButton("Operation")
        b1.setData(b1_data)

        b2_data = clone("ActivityType", id="Event")
        b2 = ToolButton("Event")
        b2.setData(b2_data)

        layout.addWidget(b1)
        layout.addWidget(b2)
        itemWidget = QWidget()
        itemWidget.setLayout(layout)
        self.library = QToolBox()
        self.library.addItem(itemWidget, "Shapes")
        self.buttonGroup.addButton(b1, 1)
        self.buttonGroup.addButton(b2, 2)

    def _init_ui(self):
        orb.log.debug('  - _init_ui() ...')
        # set a placeholder for the central widget
        #self.set_placeholder()
        self.init_toolbar()
        self.setCorner(Qt.TopLeftCorner, Qt.LeftDockWidgetArea)
        self.setCorner(Qt.TopRightCorner, Qt.RightDockWidgetArea)
        # Initialize a statusbar for the window
        self.statusbar = self.statusBar()
        # self.statusbar.showMessage("Models, woo!")

    def sceneScaleChanged(self, percentscale):
        newscale = float(percentscale[:-1]) / 100.0
        self.view.setTransform(QTransform().scale(newscale, newscale))

    def init_toolbar(self):
        self.toolbar = self.addToolBar("Actions")
        self.toolbar.setObjectName('ActionsToolBar')
        self.back_action = self.create_action(
                                    "Go Back",
                                    slot=self.go_back,
                                    icon="left_arrow",
                                    tip="Back to Previous Model")
        self.toolbar.addAction(self.back_action)

        self.external_window_action = self.create_action(
                                    "Display external diagram window ...",
                                    slot=self.display_external_window,
                                    icon="system",
                                    tip="Display External Diagram Window")
        if not self.external:
            self.toolbar.addAction(self.external_window_action)
        #create and add scene scale menu
        self.scene_scale_select = QComboBox()
        self.scene_scale_select.addItems(["25%", "30%", "40%", "50%", "75%",
                                          "100%"])
        self.scene_scale_select.setCurrentIndex(3)
        self.scene_scale_select.currentIndexChanged[str].connect(
                                                    self.sceneScaleChanged)
        self.toolbar.addWidget(self.scene_scale_select)

    def create_action(self, text, slot=None, icon=None, tip=None,
                      checkable=False):
        action = QAction(text, self)
        if icon is not None:
            icon_file = icon + state.get('icon_type', '.png')
            icon_dir = state.get('icon_dir', os.path.join(orb.home, 'icons'))
            icon_path = os.path.join(icon_dir, icon_file)
            action.setIcon(QIcon(icon_path))
        if tip is not None:
            action.setToolTip(tip)
            action.setStatusTip(tip)
        if slot is not None:
            action.triggered.connect(slot)
        if checkable:
            action.setCheckable(True)
        return action


    def display_external_window(self):
        orb.log.info('* ConOpsModeler.display_external_window() ...')
        mw = ConOpsModeler(scene=self.scene,
                           logo=self.logo, external=True,
                           preferred_size=(2000, 1000), parent=self.parent())
        mw.show()

    def double_clicked_handler(self, obj):
        '''handler for double clicking an eventblock. create and
        display new view'''
        new_scene = DiagramScene(self, current_activity=obj)
        self.set_new_view(new_scene, current_activity=obj)
        self.current_viewing_activity = obj
        # print("before append", len(self.history))
        previous = obj.where_used[0].assembly
        self.history.append(previous)
        # print("after append", len(self.history))

    def set_new_view(self, scene=None, current_activity=None):
        # print("set_new_view")
        current_activity = current_activity or self.temp_activity
        self.scene = scene
        self.scene.setSceneRect(0,0, 2000, 1000)
        self.view = DiagramView(self.scene)
        self.view.setSizePolicy(QSizePolicy.Preferred,
                                QSizePolicy.Preferred)
        self.view.setScene(self.scene)

        layout = QHBoxLayout()
        layout.addWidget(self.view)
        layout.addWidget(self.library)
        widget = QWidget()
        widget.setLayout(layout)
        self.setCentralWidget(widget)
        self.sceneScaleChanged("50%")

        if current_activity != None:
            print(len(current_activity.components))
        #    current_activity.components.sort(key=lambda acu:acu.reference_designator)
            for acu in current_activity.components:
                activity = acu.component
                item = EventBlock(activity=activity)
                self.scene.timeline.add_item(item)
                self.scene.addItem(item)
                self.scene.update()
        self.view.show()

    def go_back(self):
<<<<<<< HEAD
        # print("go back clicked")
        try:
            # print("before pop", len(self.history))
            previous_activity = self.history.pop()
            # print("after pop", len(self.history))
            new_scene = DiagramScene(self, previous_activity)
            self.set_new_view(new_scene, current_activity=previous_activity)
        except IndexError:
            print("IndexError, length of self.history:", len(self.history))
=======
        new_scene = DiagramScene(self)
        self.set_new_view(new_scene, parent_activity=self.scene.parent_activity)
        # if self.history:
        #     hist = self.history.pop()
        #     obj, self.idx = hist.obj, hist.idx
        #     self.set_subject(obj=obj)
        #     if not self.history:
        #         self.back_action.setEnabled(False)
        #     dispatcher.send('diagram go back', index=self.idx)
        # else:
        #     self.back_action.setEnabled(False)
>>>>>>> 7a8e465f

    def set_subject_from_diagram_drill_down(self, obj=None):
        """
        Respond to a double-clicked diagram block by setting the corresponding
        object as the subject of the model window.

        Keyword Args:
            obj (Identifiable): if no model is provided, find models of obj
        """
        self.cache_block_model()
        self.history.append(ModelerState._make((self.obj, self.idx)))
        self.idx = None
        self.set_subject(obj=obj)

    def set_subject_from_node(self, index=None, obj=None):
        """
        Respond to a node selection in the system tree or dashboard by setting
        the corresponding object as the subject of the model window.

        Keyword Args:
            index (QModelIndex):  index in the system tree's proxy model
                corresponding to the object being modeled
            obj (Identifiable): obj being modeled
        """
        self.cache_block_model()
        self.history.append(ModelerState._make((self.obj, self.idx)))
        self.idx = index
        self.set_subject(obj=obj)

    def set_subject(self, obj=None):
        """
        Set an object for the current modeler context.  If the object does not
        have a Block model one is created from its components (or an empty
        Block Model if there are no components).

        Keyword Args:
            obj (Identifiable): if no model is provided, find models of obj
        """
        orb.log.info('* ConOpsModeler.set_subject()')
        orb.log.info('  obj "{}"'.format(getattr(obj, 'oid', 'None')))
        # reset model_files
        self.model_files = {}
        if hasattr(self, 'view_cad_action'):
            try:
                self.view_cad_action.setVisible(False)
            except:
                # oops, C++ object got deleted
                pass
        self.obj = obj
        if self.obj:
            if isinstance(self.obj, orb.classes['Modelable']):
                orb.log.info('* ConOpsModeler: checking for models ...')
                # model_types = set()
                if self.obj.has_models:
                    for m in self.obj.has_models:
                        fpath = get_model_path(m)
                        if fpath:
                            # fpath only needed for CAD models, since block
                            # models have a canonical path
                            self.model_files[m.oid] = fpath
                        # model_types.add(m.type_of_model.oid)
                self.display_block_diagram()
            else:
                orb.log.info('* ConOpsModeler: obj is not Modelable, ignoring')
                self.obj = None
                orb.log.info('  ... setting placeholder widget.')
                self.set_placeholder()
        else:
            self.obj = None
            orb.log.info('  no object; setting placeholder widget.')
            self.set_placeholder()
        # TODO:  enable multiple CAD models (e.g. "detailed" / "simplified")
        if self.model_files:
            self.models_by_label = {}
            for oid, fpath in self.model_files.items():
                model = orb.get(oid)
                if getattr(model.type_of_model, 'oid', None) in ['step:203',
                                                                 'step:214']:
                    self.models_by_label['CAD'] = (model, fpath)
                    if hasattr(self, 'view_cad_action'):
                        self.view_cad_action.setVisible(True)
        if self.history:
            if hasattr(self, 'back_action'):
                self.back_action.setEnabled(True)
        else:
            if hasattr(self, 'back_action'):
                self.back_action.setEnabled(False)
        self.cache_block_model()
        self.view.verticalScrollBar().setValue(0)
        self.view.horizontalScrollBar().setValue(0)

<<<<<<< HEAD
    def display_cad_model(self):
        try:
            model, fpath = self.models_by_label.get('CAD')
            if fpath:
                orb.log.info('* ConOpsModeler.display_cad_model({})'.format(
                                                                     fpath))
                viewer = Viewer3DDialog(self)
                viewer.show()
                viewer.view_cad(fpath)
        except:
            orb.log.info('  CAD model not found.')

    def save_diagram_connector(self, start_item=None, end_item=None):
=======
    def display_block_diagram(self):
        # TODO:  this is just a placeholder until we remove the "set_subject()"
        # stuff ...
>>>>>>> 7a8e465f
        pass

    def cache_block_model(self):
        """
        Serialize block model metadata into a dictionary format and save it to
        the `diagramz` cache.
        """
        orb.log.info('* Modeler: cache_block_model()')
        # TODO: first "block"; then "activity" (mission models, etc.)
        if not getattr(self, 'obj'):
            orb.log.info('  ... no object, returning.')
            return
        try:
            scene = self.scene
            m = scene.save_diagram()
            # cache the saved diagram
            diagramz[self.obj.oid] = m
            orb.log.info('  ... block model cached.')
        except:
            orb.log.info('  ... could not cache model (C++ obj deleted?)')

<<<<<<< HEAD

=======
>>>>>>> 7a8e465f

if __name__ == '__main__':
    import sys
    orb.start(home='junk_home', debug=True)
    app = QApplication(sys.argv)
    mw = ConOpsModeler(external=True, preferred_size=(2000, 1000))
    mw.show()
    sys.exit(app.exec_())
<|MERGE_RESOLUTION|>--- conflicted
+++ resolved
@@ -116,7 +116,6 @@
         self.create_actions()
         painter_path = QPainterPath()
         self.activity = activity or clone("Activity")
-<<<<<<< HEAD
         self.activity.activity_type = self.shape
     #---draw blocks depending on the 'shape' string passed in
         try:
@@ -135,23 +134,6 @@
         except:
             path.addEllipse(-50, -50, 100, 100)
             self.myPolygon = path.toFillPolygon()
-=======
-
-        # draw blocks depending on the 'shape' string passed in
-        if self.shape == "Box":
-            polygon = QPolygonF([
-                    QPointF(-50, 50), QPointF(50, 50),
-                    QPointF(50, -50), QPointF(-50, -50)
-            ])
-        if self.shape == "Triangle":
-            polygon = QPolygonF([
-                    QPointF(0, 0), QPointF(-50, 80),
-                    QPointF(50, 80)
-            ])
-        if self.shape == "Circle":
-            painter_path.addEllipse(-50, -50, 100, 100)
-            polygon = painter_path.toFillPolygon(QTransform())
->>>>>>> 7a8e465f
             self.setFlag(QGraphicsItem.ItemSendsGeometryChanges)
         self.setPolygon(polygon)
 
@@ -274,18 +256,12 @@
 
     def dropEvent(self, event):
         activity = clone("Activity")
-<<<<<<< HEAD
-        acu = clone("Acu", assembly=self.current_activity, component=activity)
-        print("minedata", event.mimeData())
-        item = EventBlock(shape=event.mimeData(), activity=activity)
-=======
         acu = clone("Acu", assembly=self.parent_activity, component=activity)
         activity.id = str(len(self.parent_activity.components))
         orb.save([activity, acu])
         dispatcher.send('new activity', obj=activity)
         item = EventBlock(event.mimeData().text(), activity=activity,
                           parent_activity=self.parent_activity)
->>>>>>> 7a8e465f
         item.setPos(event.scenePos())
         self.timeline.add_item(item)
         print('timeline items: {}'.format(len(self.timeline.item_list)))
@@ -367,25 +343,14 @@
         self.preferred_size = preferred_size
         self.model_files = {}
         self.temp_activity = clone("Activity")
-<<<<<<< HEAD
-#-----------------------------------------------------------#
-=======
         self.setSizePolicy(QSizePolicy.Expanding,
                            QSizePolicy.Expanding)
         #-----------------------------------------------------------#
->>>>>>> 7a8e465f
         self.createLibrary()
         self.scene = DiagramScene(self, self.temp_activity)
         self.set_new_view(self.scene, current_activity=self.temp_activity)
 
         self._init_ui()
-<<<<<<< HEAD
-        #------------lisening for signals------------#
-        dispatcher.connect(self.double_clicked_handler, "double clicked")
-        self.history = []
-        self.history.append(self.temp_activity)
-        self.current_viewing_activity = self.temp_activity
-=======
         self.view.show()
         layout = QHBoxLayout()
         layout.addWidget(self.view)
@@ -396,7 +361,6 @@
         self.widget.setAcceptDrops(True)
         #------------ listening for signals ------------#
         dispatcher.connect(self.double_clicked_handler, "double clicked")
->>>>>>> 7a8e465f
 
     def createLibrary(self):
         '''create the shape library'''
@@ -528,7 +492,6 @@
         self.view.show()
 
     def go_back(self):
-<<<<<<< HEAD
         # print("go back clicked")
         try:
             # print("before pop", len(self.history))
@@ -538,19 +501,6 @@
             self.set_new_view(new_scene, current_activity=previous_activity)
         except IndexError:
             print("IndexError, length of self.history:", len(self.history))
-=======
-        new_scene = DiagramScene(self)
-        self.set_new_view(new_scene, parent_activity=self.scene.parent_activity)
-        # if self.history:
-        #     hist = self.history.pop()
-        #     obj, self.idx = hist.obj, hist.idx
-        #     self.set_subject(obj=obj)
-        #     if not self.history:
-        #         self.back_action.setEnabled(False)
-        #     dispatcher.send('diagram go back', index=self.idx)
-        # else:
-        #     self.back_action.setEnabled(False)
->>>>>>> 7a8e465f
 
     def set_subject_from_diagram_drill_down(self, obj=None):
         """
@@ -642,25 +592,9 @@
         self.view.verticalScrollBar().setValue(0)
         self.view.horizontalScrollBar().setValue(0)
 
-<<<<<<< HEAD
-    def display_cad_model(self):
-        try:
-            model, fpath = self.models_by_label.get('CAD')
-            if fpath:
-                orb.log.info('* ConOpsModeler.display_cad_model({})'.format(
-                                                                     fpath))
-                viewer = Viewer3DDialog(self)
-                viewer.show()
-                viewer.view_cad(fpath)
-        except:
-            orb.log.info('  CAD model not found.')
-
-    def save_diagram_connector(self, start_item=None, end_item=None):
-=======
     def display_block_diagram(self):
         # TODO:  this is just a placeholder until we remove the "set_subject()"
         # stuff ...
->>>>>>> 7a8e465f
         pass
 
     def cache_block_model(self):
@@ -682,10 +616,6 @@
         except:
             orb.log.info('  ... could not cache model (C++ obj deleted?)')
 
-<<<<<<< HEAD
-
-=======
->>>>>>> 7a8e465f
 
 if __name__ == '__main__':
     import sys
@@ -693,4 +623,4 @@
     app = QApplication(sys.argv)
     mw = ConOpsModeler(external=True, preferred_size=(2000, 1000))
     mw.show()
-    sys.exit(app.exec_())
+    sys.exit(app.exec_())