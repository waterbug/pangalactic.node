#!/usr/bin/env python
# -*- coding: utf-8 -*-

import os
from louie import dispatcher

from PyQt5.QtCore import QSize, Qt
from PyQt5.QtWidgets import (QAction, QApplication, QMainWindow, QSizePolicy,
                             QVBoxLayout, QWidget)
from PyQt5.QtGui import QIcon

from pangalactic.core            import state
from pangalactic.core.utils.meta import get_acu_id, get_acu_name
from pangalactic.core.uberorb    import orb
from pangalactic.node.tableviews import ObjectTableView
from pangalactic.node.utils      import clone
from pangalactic.node.widgets    import NameLabel


class ActivityTables(QMainWindow):
    """
    Main window for displaying activity tables and related data.

    Attrs:
        subject (Activity):  the Activity whose component Activities are shown
    """
    def __init__(self, subject=None, preferred_size=None, parent=None):
        """
        Main window for displaying activity tables and related data.

        Keyword Args:
            subject (Activity):  Activity whose component Activities are to be
                shown in the tables
            preferred_size (tuple):  default size -- (width, height)
            parent (QWidget):  parent widget
        """
        super(ActivityTables, self).__init__(parent=parent)
        orb.log.info('* ActivityTables initializing...')
        self.subject = subject
        self.preferred_size = preferred_size
        self._init_ui()
        self.setSizePolicy(QSizePolicy.Expanding,
                           QSizePolicy.Expanding)
        dispatcher.connect(self.on_activity_added, 'new activity')
        dispatcher.connect(self.on_activity_removed, 'removed activity')
        #dispatcher.connect(self.on_order_changed, 'order changed')
        #dispatcher.connect(self.on_drill_down, 'drilled down')

    def _init_ui(self):
        orb.log.debug('  - _init_ui() ...')
        self.set_central_widget()
        self.init_toolbar()
        self.setCorner(Qt.TopLeftCorner, Qt.LeftDockWidgetArea)
        self.setCorner(Qt.TopRightCorner, Qt.RightDockWidgetArea)
        self.statusbar = self.statusBar()

    def set_central_widget(self):
        self.main_widget = QWidget()
        self.main_layout = QVBoxLayout()
        self.main_widget.setLayout(self.main_layout)
        self.title = NameLabel(getattr(self.subject, 'name', 'No Parent Activity'))
        self.title.setStyleSheet(
            'font-weight: bold; font-size: 18px; color: purple')
        self.main_layout.addWidget(self.title)
        initial_activities = [acu.component for acu in
                              getattr(self.subject, 'components', [])]
        self.set_table(initial_activities)

    def set_title(self, title_text):
        self.title.setText(title_text)

    def set_table(self, objs):
        new_table = ObjectTableView(objs)
        new_table.setSizePolicy(QSizePolicy.Preferred,
                                QSizePolicy.Preferred)
        if getattr(self, 'table', None):
            self.main_layout.removeWidget(self.table)
            self.table.close()
        self.main_layout.addWidget(new_table, stretch=1)
        self.setCentralWidget(self.main_widget)
        self.table = new_table

    def init_toolbar(self):
        self.toolbar = self.addToolBar("Actions")
        self.toolbar.setObjectName('ActionsToolBar')
        self.report_action = self.create_action("report",
                                                slot=self.write_report,
                                                icon="document",
                                                tip="Save to file")
        self.toolbar.addAction(self.report_action)

    def create_action(self, text, slot=None, icon=None, tip=None,
                      checkable=False):
        action = QAction(text, self)
        if icon is not None:
            icon_file = icon + state.get('icon_type', '.png')
            icon_dir = state.get('icon_dir', os.path.join(orb.home, 'icons'))
            icon_path = os.path.join(icon_dir, icon_file)
            action.setIcon(QIcon(icon_path))
        if tip is not None:
            action.setToolTip(tip)
            action.setStatusTip(tip)
        if slot is not None:
            action.triggered.connect(slot)
        if checkable:
            action.setCheckable(True)
        return action

    def sizeHint(self):
        if self.preferred_size:
            return QSize(*self.preferred_size)
        return QSize(900, 800)

    def on_activity_added(self, act=None, acu=None):
        if acu:
            assembly_activity_name = getattr(acu.assembly, 'name',
                                             'Other Unnamed Activity')
            self.set_title(assembly_activity_name)
        self.statusbar.showMessage('Activity Added: "{}" added in "{}"'.format(
                                   getattr(act, 'id', '[unnamed activity]'),
                                   assembly_activity_name))
        activities = [acu.component for acu in acu.assembly.components]
        self.set_table(activities)

    def on_activity_removed(self, act=None):
<<<<<<< HEAD
        print("on_activity_removed")
        # if acu:
        #     assembly_activity_name = getattr(acu.assembly, 'name',
        #                                      'Other Unnamed Activity')
        #     self.set_title(assembly_activity_name)
        # self.statusbar.showMessage('Activity Removed: "{}" removed in "{}"'.format(
        #                            getattr(act, 'id', '[unnamed activity]'),
        #                            assembly_activity_name))
        activities = act.where_used
        print(activities)
        # self.set_table(activities)
=======
        self.statusbar.showMessage('Activity Removed: "{}" removed'.format(
                                   getattr(act, 'id', '[unnamed activity]')))

        acu = act.where_used
        print(acu)
        #activities = [act.components for act in act.components.where_used]
        #self.set_table(activities)
>>>>>>> a631b054

    #def order_changed_handler(self, act=None, acu=None):

    #def drill_down_handler(self, act=None, acu=None):

    def write_report(self):
        pass

if __name__ == '__main__':
    import sys
    from pangalactic.core.serializers import deserialize
    from pangalactic.core.test.utils import (create_test_project,
                                             create_test_users)
    orb.start(home='junk_home', debug=True)
    mission = orb.get('test:Mission.H2G2')
    if not mission:
        if not state.get('test_users_loaded'):
            print('* loading test users ...')
            deserialize(orb, create_test_users())
            state['test_users_loaded'] = True
        print('* loading test project H2G2 ...')
        deserialize(orb, create_test_project())
        mission = orb.get('test:Mission.H2G2')
    if not mission.components:
        launch = clone('Activity', id='launch', name='Launch')
        ref_des = '1'
        acu = clone('Acu', id=get_acu_id(mission.id, ref_des),
                    name=get_acu_name(mission.name, ref_des),
                    assembly=mission, component=launch)
        orb.save([launch, acu])
    app = QApplication(sys.argv)
    w = ActivityTables(subject=mission)
    w.show()
    sys.exit(app.exec_())<|MERGE_RESOLUTION|>--- conflicted
+++ resolved
@@ -123,19 +123,6 @@
         self.set_table(activities)
 
     def on_activity_removed(self, act=None):
-<<<<<<< HEAD
-        print("on_activity_removed")
-        # if acu:
-        #     assembly_activity_name = getattr(acu.assembly, 'name',
-        #                                      'Other Unnamed Activity')
-        #     self.set_title(assembly_activity_name)
-        # self.statusbar.showMessage('Activity Removed: "{}" removed in "{}"'.format(
-        #                            getattr(act, 'id', '[unnamed activity]'),
-        #                            assembly_activity_name))
-        activities = act.where_used
-        print(activities)
-        # self.set_table(activities)
-=======
         self.statusbar.showMessage('Activity Removed: "{}" removed'.format(
                                    getattr(act, 'id', '[unnamed activity]')))
 
@@ -143,7 +130,6 @@
         print(acu)
         #activities = [act.components for act in act.components.where_used]
         #self.set_table(activities)
->>>>>>> a631b054
 
     #def order_changed_handler(self, act=None, acu=None):
 
